--- conflicted
+++ resolved
@@ -22,13 +22,8 @@
     <meta property="twitter:title" content="Power Components Library" />
     <meta property="twitter:description" content="A comprehensive React component library with unbound design system" />
     <meta property="twitter:image" content="/og-image.png" />
-<<<<<<< HEAD
-    <script type="module" crossorigin src="/assets/main-XOwPMhet.js"></script>
-    <link rel="stylesheet" crossorigin href="/assets/main-CvcsCTcN.css">
-=======
-    <script type="module" crossorigin src="./assets/main-Blc_MZTl.js"></script>
+    <script type="module" crossorigin src="./assets/main-XOwPMhet.js"></script>
     <link rel="stylesheet" crossorigin href="./assets/main-CvcsCTcN.css">
->>>>>>> 227fe19f
   </head>
   <body>
     <div id="root"></div>
